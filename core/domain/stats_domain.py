--- conflicted
+++ resolved
@@ -119,10 +119,7 @@
             A list of (answer, count) tuples for the `num_answers_to_return`
             answers with the highest counts.
         """
-<<<<<<< HEAD
-        return sorted(
-            self.answers.iteritems(), key=operator.itemgetter(1),
-            reverse=True)[:num_answers_to_return]
+        return self.get_all_top_answers()[:num_answers_to_return]
 
 
 class StateAnswers(object):
@@ -240,7 +237,4 @@
             # too long answers produce a ValidationError.
             raise utils.ValidationError(
                 "calculation_output is too big to be stored: %s" %
-                str(output_data))
-=======
-        return self.get_all_top_answers()[:num_answers_to_return]
->>>>>>> f3d4ee94
+                str(output_data))