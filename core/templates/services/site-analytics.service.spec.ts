--- conflicted
+++ resolved
@@ -48,15 +48,10 @@
   it('should register new signup event', () => {
     sas.registerNewSignupEvent();
 
-<<<<<<< HEAD
-    expect(gaSpy).toHaveBeenCalledWith(
-      'send', 'event', 'OnboardingEngagement', 'signup', 'AccountSignUp');
-=======
-    expect(gtagSpy).toHaveBeenCalledWith('event', 'SignupButton', {
-      action: 'click',
-      label: ''
-    });
->>>>>>> d361fb1c
+    expect(gtagSpy).toHaveBeenCalledWith('event', 'OnboardingEngagement', {
+      action: 'signup',
+      label: 'AccountSignUp'
+    });
   });
 
   it('should register click browse lessons event', () => {
@@ -71,15 +66,19 @@
   it('should register click start learning button event', () => {
     sas.registerClickStartLearningButtonEvent();
 
-    expect(gaSpy).toHaveBeenCalledWith(
-      'send', 'event', 'StartLearningButton', 'click', '/context.html');
+    expect(gtagSpy).toHaveBeenCalledWith('event', 'StartLearningButton', {
+      action: 'click',
+      label: '/context.html'
+    });
   });
 
   it('should register click start contributing button event', () => {
     sas.registerClickStartContributingButtonEvent();
 
-    expect(gaSpy).toHaveBeenCalledWith(
-      'send', 'event', 'StartContributingButton', 'click', '/context.html');
+    expect(gtagSpy).toHaveBeenCalledWith('event', 'StartContributingButton', {
+      action: 'click',
+      label: '/context.html'
+    });
   });
 
   it('should register go to donation site event', () => {
@@ -428,22 +427,19 @@
   it('should register finish exploration event', () => {
     sas.registerFinishExploration('123');
 
-<<<<<<< HEAD
-    expect(gaSpy).toHaveBeenCalledWith(
-      'send', 'event', 'PlayerFinishExploration', 'engage', '123');
+    expect(gtagSpy).toHaveBeenCalledWith('event', 'PlayerFinishExploration', {
+      action: 'engage',
+      label: '123'
+    });
   });
 
   it('should register finish curated lesson event', () => {
     sas.registerCuratedLessonCompleted('123');
 
-    expect(gaSpy).toHaveBeenCalledWith(
-      'send', 'event', 'CuratedLessonCompleted', 'engage', '123');
-=======
-    expect(gtagSpy).toHaveBeenCalledWith('event', 'PlayerFinishExploration', {
-      action: 'click',
-      label: ''
-    });
->>>>>>> d361fb1c
+    expect(gtagSpy).toHaveBeenCalledWith('event', 'CuratedLessonCompleted', {
+      action: 'engage',
+      label: '123'
+    });
   });
 
   it('should register open collection from landing page event', () => {
@@ -557,29 +553,40 @@
   it('should register active lesson usage', () => {
     sas.registerLessonActiveUse();
 
-    expect(gaSpy).toHaveBeenCalledWith(
-      'send', 'event', 'ActiveUserStartAndSawCards', 'engage', '');
+    expect(gtagSpy).toHaveBeenCalledWith(
+      'event', 'ActiveUserStartAndSawCards', {
+        action: 'engage',
+        label: ''
+      });
   });
 
   it('should register exploration start', () => {
     const explorationId = 'abc1';
     sas.registerStartExploration(explorationId);
 
-    expect(gaSpy).toHaveBeenCalledWith(
-      'send', 'event', 'PlayerStartExploration', 'engage', explorationId);
+    expect(gtagSpy).toHaveBeenCalledWith(
+      'event', 'PlayerStartExploration', {
+        action: 'engage',
+        label: explorationId
+      });
   });
 
   it('should register active classroom lesson usage', () => {
     sas.registerClassroomLessonActiveUse();
 
-    expect(gaSpy).toHaveBeenCalledWith(
-      'send', 'event', 'ClassroomActiveUserStartAndSawCards', 'engage', '');
+    expect(gtagSpy).toHaveBeenCalledWith(
+      'event', 'ClassroomActiveUserStartAndSawCards', {
+        action: 'engage',
+        label: ''
+      });
   });
 
   it('should register classroom header click event', () => {
     sas.registerClassoomHeaderClickEvent();
 
-    expect(gaSpy).toHaveBeenCalledWith(
-      'send', 'event', 'ClassroomEngagement', 'click', 'ClickOnClassroom');
+    expect(gtagSpy).toHaveBeenCalledWith('event', 'ClassroomEngagement', {
+      action: 'click',
+      label: 'ClickOnClassroom'
+    });
   });
 });