// Copyright 2014 The Oppia Authors. All Rights Reserved.
//
// Licensed under the Apache License, Version 2.0 (the "License");
// you may not use this file except in compliance with the License.
// You may obtain a copy of the License at
//
//      http://www.apache.org/licenses/LICENSE-2.0
//
// Unless required by applicable law or agreed to in writing, software
// distributed under the License is distributed on an "AS-IS" BASIS,
// WITHOUT WARRANTIES OR CONDITIONS OF ANY KIND, either express or implied.
// See the License for the specific language governing permissions and
// limitations under the License.

/**
 * @fileoverview Oppia's base controller.
 *
 * @author sll@google.com (Sean Lip)
 */

oppia.constant('CATEGORY_LIST', [
  'Architecture',
  'Art',
  'Biology',
  'Business',
  'Chemistry',
  'Computing',
  'Economics',
  'Education',
  'Engineering',
  'Environment',
  'Geography',
  'Government',
  'Hobbies',
  'Languages',
  'Law',
  'Life Skills',
  'Mathematics',
  'Medicine',
  'Music',
  'Philosophy',
  'Physics',
  'Programming',
  'Psychology',
  'Puzzles',
  'Reading',
  'Religion',
  'Sport',
  'Statistics',
  'Welcome'
]);

// We use a slash because this character is forbidden in a state name.
oppia.constant('PLACEHOLDER_OUTCOME_DEST', '/');

oppia.constant('DEFAULT_RULE_NAME', 'Default');

oppia.constant('FUZZY_RULE_TYPE', 'FuzzyMatches');

oppia.constant('DEFAULT_FUZZY_RULE', {
  'rule_type': 'FuzzyMatches',
  'inputs': {
    'training_data': []
  }
})

oppia.constant('INTERACTION_DISPLAY_MODE_INLINE', 'inline');

oppia.constant('OBJECT_EDITOR_URL_PREFIX', '/object_editor_template/');

// Global utility methods.
oppia.controller('Base', [
    '$scope', '$http', '$rootScope', '$window', '$timeout', '$document', '$log',
<<<<<<< HEAD
    '$translate', '$translatePartialLoader', 'warningsData', 'activeInputData',
    function($scope, $http, $rootScope, $window, $timeout, $document, $log,
             $translate, $translatePartialLoader, warningsData,
             activeInputData) {
=======
    'warningsData', 'activeInputData', 'LABEL_FOR_CLEARING_FOCUS',
    function($scope, $http, $rootScope, $window, $timeout, $document, $log,
             warningsData, activeInputData, LABEL_FOR_CLEARING_FOCUS) {
>>>>>>> 019d99ab
  $rootScope.DEV_MODE = GLOBALS.DEV_MODE;

  $scope.warningsData = warningsData;
  $scope.activeInputData = activeInputData;
  $scope.LABEL_FOR_CLEARING_FOCUS = LABEL_FOR_CLEARING_FOCUS;

  $translatePartialLoader.addPart('sidenav');
  $translatePartialLoader.addPart('topnav');
  $translatePartialLoader.addPart('errors');
  // TODO(milit): Find a more appropiate place for this.
  $translatePartialLoader.addPart('exploration_player');
  $translate.refresh()

  // If this is nonempty, the whole page goes into 'Loading...' mode.
  $rootScope.loadingMessage = '';

  if (GLOBALS.userIsLoggedIn) {
    // Show the number of unseen notifications in the navbar and page title,
    // unless the user is already on the dashboard page.
    $http.get('/notificationshandler').success(function(data) {
      if ($window.location.pathname !== '/') {
        $scope.numUnseenNotifications = data.num_unseen_notifications;
        if ($scope.numUnseenNotifications > 0) {
          $window.document.title = (
            '(' + $scope.numUnseenNotifications + ') ' + $window.document.title);
        }
      }
    });
  }

  /**
   * Checks if an object is empty.
   */
  $scope.isEmpty = function(obj) {
    for (var property in obj) {
      if (obj.hasOwnProperty(property)) {
        return false;
      }
    }
    return true;
  };

  /**
   * Adds content to an iframe.
   * @param {Element} iframe The iframe element to add content to.
   * @param {string} content The code for the iframe.
   */
  $scope.addContentToIframe = function(iframe, content) {
    if (typeof(iframe) == 'string') {
      iframe = document.getElementById(iframe);
    }
    if (!iframe) {
      $log.error('Could not add content to iframe: no iframe found.');
      return;
    }
    if (iframe.contentDocument) {
      doc = iframe.contentDocument;
    } else {
      doc = iframe.contentWindow ? iframe.contentWindow.document : iframe.document;
    }
    doc.open();
    doc.writeln(content);
    doc.close();
  };

  /**
   * Adds content to an iframe where iframe is specified by its ID.
   * @param {string} iframeId The id of the iframe to add content to.
   * @param {string} content The code for the iframe.
   */
  $scope.addContentToIframeWithId = function(iframeId, content) {
    $scope.addContentToIframe(document.getElementById(iframeId), content);
  };

  // This method is here because the trigger for the tutorial is in the site
  // navbar. It broadcasts an event to tell the exploration editor to open the
  // editor tutorial.
  $scope.openEditorTutorial = function() {
    $scope.$broadcast('openEditorTutorial');
  };

  // The following methods and listeners relate to the global navigation sidebar.
  $scope.openSidebar = function() {
    if (!$scope.sidebarIsShown) {
      $scope.sidebarIsShown = true;
      $scope.pendingSidebarClick = true;
    }
  };

  // TODO(sll): use 'touchstart' for mobile.
  $document.on('click', function(evt) {
    if (!$scope.pendingSidebarClick) {
      $scope.sidebarIsShown = false;
    } else {
      $scope.pendingSidebarClick = false;
    }
    $scope.$apply();
  });

  $scope.profileDropdownIsActive = false;

  $scope.onMouseoverProfilePictureOrDropdown = function(evt) {
    angular.element(evt.currentTarget).parent().addClass('open');
    $scope.profileDropdownIsActive = true;
  };

  $scope.onMouseoutProfilePictureOrDropdown = function(evt) {
    angular.element(evt.currentTarget).parent().removeClass('open');
    $scope.profileDropdownIsActive = false;
  };

  $scope.onMouseoverDropdownMenu = function(evt) {
    angular.element(evt.currentTarget).parent().addClass('open');
  };

  $scope.onMouseoutDropdownMenu = function(evt) {
    angular.element(evt.currentTarget).parent().removeClass('open');
  };

  $scope.pageHasLoaded = false;
  $scope.pendingSidebarClick = false;
  $scope.sidebarIsShown = false;
  $timeout(function() {
    $scope.pageHasLoaded = true;
  }, 500);

}]);<|MERGE_RESOLUTION|>--- conflicted
+++ resolved
@@ -71,16 +71,11 @@
 // Global utility methods.
 oppia.controller('Base', [
     '$scope', '$http', '$rootScope', '$window', '$timeout', '$document', '$log',
-<<<<<<< HEAD
     '$translate', '$translatePartialLoader', 'warningsData', 'activeInputData',
+    'LABEL_FOR_CLEARING_FOCUS',
     function($scope, $http, $rootScope, $window, $timeout, $document, $log,
              $translate, $translatePartialLoader, warningsData,
-             activeInputData) {
-=======
-    'warningsData', 'activeInputData', 'LABEL_FOR_CLEARING_FOCUS',
-    function($scope, $http, $rootScope, $window, $timeout, $document, $log,
-             warningsData, activeInputData, LABEL_FOR_CLEARING_FOCUS) {
->>>>>>> 019d99ab
+             activeInputData, LABEL_FOR_CLEARING_FOCUS) {
   $rootScope.DEV_MODE = GLOBALS.DEV_MODE;
 
   $scope.warningsData = warningsData;
