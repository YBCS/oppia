// Copyright 2014 The Oppia Authors. All Rights Reserved.
//
// Licensed under the Apache License, Version 2.0 (the "License");
// you may not use this file except in compliance with the License.
// You may obtain a copy of the License at
//
//      http://www.apache.org/licenses/LICENSE-2.0
//
// Unless required by applicable law or agreed to in writing, software
// distributed under the License is distributed on an "AS-IS" BASIS,
// WITHOUT WARRANTIES OR CONDITIONS OF ANY KIND, either express or implied.
// See the License for the specific language governing permissions and
// limitations under the License.

/**
 * @fileoverview Directives for reusable data visualization components.
 *
 * @author sll@google.com (Sean Lip)
 */

oppia.directive('barChart', [function() {
  return {
    restrict: 'E',
    scope: {chartData: '=', chartColors: '='},
    controller: ['$scope', '$element', '$attrs', function($scope, $element, $attrs) {
      var chart = new google.visualization.BarChart($element[0]);
      $scope.$watch($attrs.chartData, function(value) {
        value = $scope.chartData;
        if (!$.isArray(value)) {
          return;
        }
        var data = google.visualization.arrayToDataTable(value);
        var legendPosition = ($attrs.showLegend == 'false' ? 'none' : 'right');
        chart.draw(data, {
          colors: $scope.chartColors,
          isStacked: true,
          width: $attrs.width,
          height: $attrs.height,
          legend: {position: legendPosition},
          hAxis: {gridlines: {color: 'transparent'}},
          chartArea: {width: $attrs.chartAreaWidth, left:0}
        });
      });
    }]
  };
}]);

oppia.directive('stateGraphViz', ['$filter', function($filter) {
  // constants
  var i = 0;

  return {
    restrict: 'A',
    scope: {
      val: '=',
      highlightStates: '=',
      nodeFill: '@',
      opacityMap: '=',
      stateStats: '=',
      allowPanning: '@',
      currentStateName: '=',
      centerAtCurrentState: '@',
      onClickFunction: '=',
      onDeleteFunction: '=',
      onMaximizeFunction: '='
    },
    template: '<div></div>',
    replace: true,
    controller: ['$scope', '$element', function($scope, $element) {
      $scope.getElementDimensions = function() {
        return {
          'h': $element.height(),
          'w': $element.width()
        };
      };

      $scope.$watch($scope.getElementDimensions, function(newValue, oldValue) {
        if ($scope.val) {
          $scope.drawGraph(
            $scope.val.nodes, $scope.val.links, $scope.val.initStateName,
            $scope.val.finalStateName
          );
        }
      }, true);

      $(window).resize(function() {
        $scope.$apply();
        if ($scope.val) {
          $scope.drawGraph(
            $scope.val.nodes, $scope.val.links, $scope.val.initStateName,
            $scope.val.finalStateName
          );
        }
      });

      // The maximum number of nodes to show in a row.
      var MAX_NODES_PER_ROW = 5;

      // The following variable must be at least 3. It represents the maximum length,
      // in characters, for the name of each node label in the graph. It should not be
      // used for layout purposes.
      var MAX_NODE_LABEL_LENGTH = 15;

      $scope.truncate = function(text) {
        return $filter('truncate')(text, MAX_NODE_LABEL_LENGTH);
      };

      $scope.$watch('val', function(newVal, oldVal) {
        if (newVal) {
          $scope.drawGraph(
            newVal.nodes, newVal.links, newVal.initStateName,
            newVal.finalStateName
          );
        }
      });

      $scope.$watch('currentStateName', function(newStateName, oldStateName) {
        if ($scope.val) {
          $scope.drawGraph(
            $scope.val.nodes, $scope.val.links, $scope.val.initStateName,
            $scope.val.finalStateName
          );
        }
      })

      // Returns an object representing the nodes of the graph. The keys of the
      // object are the node labels. The corresponding values are objects with
      // the following keys:
      //   - x0: the x-position of the top-left corner of the node, measured
      //       as a percentage of the total width.
      //   - y0: the y-position of the top-left corner of the node, measured
      //       as a percentage of the total height.
      //   - width: the width of the node, measured as a percentage of the total
      //       width.
      //   - height: the height of the node, measured as a percentage of the total
      //       height.
      //   - xLabel: the x-position of the middle of the box containing
      //       the node label, measured as a percentage of the total width.
      //       The node label is centered horizontally within this box.
      //   - yLabel: the y-position of the middle of the box containing
      //       the node label, measured as a percentage of the total height.
      //       The node label is centered vertically within this box.
      //   - labelWidth: the width of the label box, measured as a percentage
      //       of the total width.
      //   - labelHeight: the height of the label box, measured as a percentage
      //       of the total height.
      //   - reachable: whether there is a path from the start node to this node.
      //   - reachableFromEnd: whether there is a path from this node to the END node.
      //   - id: a unique id for the node.
      //   - name: the full name of the node.
      //   - label: the label of the node that is shown in the graph UI.
      $scope.computeLayout = function(nodes, links, initStateName, finalStateName) {
        // In this implementation, nodes are snapped to a grid. We first compute
        // two additional internal variables for each node:
        //   - depth: its depth in the graph.
        //   - offset: its horizontal offset in the graph.
        // The depth and offset are measured in terms of grid squares.
        var SENTINEL_DEPTH = -1;
        var SENTINEL_OFFSET = -1;

        var nodeData = {};
        for (var i = 0; i < nodes.length; i++) {
          nodeData[nodes[i]] = {
            depth: SENTINEL_DEPTH,
            offset: SENTINEL_OFFSET,
            reachable: false
          };
        }

        // Do a breadth-first search to calculate the depths and offsets.
        var maxDepth = 0;
        var maxOffsetInEachLevel = {0: 0};
        nodeData[initStateName].depth = 0;
        nodeData[initStateName].offset = 0;
        var seenNodes = [initStateName];
        var queue = [initStateName];

        while (queue.length > 0) {
          var currNodeName = queue[0];
          queue.shift();

          nodeData[currNodeName].reachable = true;

          for (var i = 0; i < links.length; i++) {
            // Assign depths and offsets to nodes only when they are first encountered.
            if (links[i].source == currNodeName && seenNodes.indexOf(links[i].target) == -1) {
              seenNodes.push(links[i].target);
              nodeData[links[i].target].depth = nodeData[currNodeName].depth + 1;
              nodeData[links[i].target].offset = (
                nodeData[links[i].target].depth in maxOffsetInEachLevel ?
                maxOffsetInEachLevel[nodeData[links[i].target].depth] + 1 : 0
              );

              while (nodeData[links[i].target].offset >= MAX_NODES_PER_ROW) {
                nodeData[links[i].target].depth += 1;
                nodeData[links[i].target].offset = (
                  nodeData[links[i].target].depth in maxOffsetInEachLevel ?
                  maxOffsetInEachLevel[nodeData[links[i].target].depth] + 1 : 0
                );
              }

              maxDepth = Math.max(maxDepth, nodeData[links[i].target].depth);
              maxOffsetInEachLevel[nodeData[links[i].target].depth] = (
                nodeData[links[i].target].offset);

              queue.push(links[i].target);
            }
          }
        }

        // Handle nodes that were not visited in the forward traversal.
        // TODO(sll): Consider bounding the maximum offset for these nodes based on
        // the graph computed so far, and spilling over to additional rows if
        // necessary.
        maxOffsetInEachLevel[maxDepth + 1] = 0;
        maxDepth += 1;
        for (var nodeName in nodeData) {
          if (nodeData[nodeName].depth === SENTINEL_DEPTH) {
            nodeData[nodeName].depth = maxDepth;
            nodeData[nodeName].offset = maxOffsetInEachLevel[maxDepth];
            maxOffsetInEachLevel[maxDepth] += 1;
          }
        }

        // Calculate the width and height of each grid rectangle.
        var totalRows = maxDepth + 1;
        // Set totalColumns to be MAX_NODES_PER_ROW, so that the width of the graph
        // visualization can be calculated based on a fixed constant, MAX_NODES_PER_ROW.
        // Otherwise, the width of the individual nodes is dependent on the number
        // of nodes in the longest row, and this makes the nodes too wide if, e.g., the
        // overall graph is just a single column wide.
        var totalColumns = MAX_NODES_PER_ROW;

        // Horizontal padding between the graph and the edge of the graph visualization,
        // measured as a percentage of the entire height.
        var HORIZONTAL_EDGE_PADDING_PERCENT = 5.0;
        // Vertical edge padding between the graph and the edge of the graph visualization,
        // measured as a percentage of the entire height.
        var VERTICAL_EDGE_PADDING_PERCENT = 5.0;

        // The vertical padding, measured as a fraction of the height of a grid rectangle,
        // between the top of the grid rectangle and the top of the node. An equivalent amount
        // of padding will be used for the space between the bottom of the grid rectangle and
        // the bottom of the node.
        var GRID_NODE_Y_PADDING_FRACTION = 0.2;
        // As above, but for the horizontal padding.
        var GRID_NODE_X_PADDING_FRACTION = 0.1;
        // The vertical padding, measured as a fraction of the height of a grid rectangle,
        // between the top of the node and the top of the node label. An equivalent amount
        // of padding will be used for the space between the bottom of the node and the
        // bottom of the node label.
        var NODE_LABEL_Y_PADDING_FRACTION = 0.15;
        // As above, but for the horizontal padding.
        var NODE_LABEL_X_PADDING_FRACTION = 0.05;

        // Helper function that returns a horizontal position, in terms of a percentage of
        // the total width, given a horizontal offset in terms of grid rectangles.
        function getHorizontalPosition(offsetInGridRectangles) {
          var percentageGridWidth = (100.0 - HORIZONTAL_EDGE_PADDING_PERCENT * 2) / totalColumns;
          return HORIZONTAL_EDGE_PADDING_PERCENT + percentageGridWidth * offsetInGridRectangles;
        }

        // Helper function that returns a vertical position, in terms of a percentage of
        // the total height, given a vertical offset in terms of grid rectangles.
        function getVerticalPosition(offsetInGridRectangles) {
          var percentageGridHeight = (100.0 - VERTICAL_EDGE_PADDING_PERCENT * 2) / totalRows;
          return VERTICAL_EDGE_PADDING_PERCENT + percentageGridHeight * offsetInGridRectangles;
        }

        for (var nodeName in nodeData) {
          nodeData[nodeName].y0 = getVerticalPosition(
            nodeData[nodeName].depth + GRID_NODE_Y_PADDING_FRACTION);
          nodeData[nodeName].x0 = getHorizontalPosition(
            nodeData[nodeName].offset + GRID_NODE_X_PADDING_FRACTION);

          nodeData[nodeName].yLabel = getVerticalPosition(nodeData[nodeName].depth + 0.5);
          nodeData[nodeName].xLabel = getHorizontalPosition(nodeData[nodeName].offset + 0.5);

          nodeData[nodeName].height = (
            (100.0 - VERTICAL_EDGE_PADDING_PERCENT * 2) / totalRows
          ) * (1.0 - GRID_NODE_Y_PADDING_FRACTION * 2);
          nodeData[nodeName].width = (
            (100.0 - HORIZONTAL_EDGE_PADDING_PERCENT * 2) / totalColumns
          ) * (1.0 - GRID_NODE_X_PADDING_FRACTION * 2);

          nodeData[nodeName].labelHeight = (
            (100.0 - VERTICAL_EDGE_PADDING_PERCENT * 2) / totalRows
          ) * (1.0 - GRID_NODE_Y_PADDING_FRACTION * 2 - NODE_LABEL_Y_PADDING_FRACTION * 2);
          nodeData[nodeName].labelWidth = (
            (100.0 - HORIZONTAL_EDGE_PADDING_PERCENT * 2) / totalColumns
          ) * (1.0 - GRID_NODE_X_PADDING_FRACTION * 2 - NODE_LABEL_X_PADDING_FRACTION * 2);
        }

        // Assign unique IDs to each node.
        var idCount = 0;
        var nodeList = [];
        for (var nodeName in nodeData) {
          nodeData[nodeName].id = idCount;
          nodeData[nodeName].name = nodeName;
          nodeData[nodeName].label = $scope.truncate(nodeName);
          idCount++;
        }

        // Mark nodes that are reachable from the END state via backward links.
        queue = [END_DEST];
        nodeData[END_DEST].reachableFromEnd = true;
        while (queue.length > 0) {
          var currNodeName = queue[0];
          queue.shift();

          for (i = 0; i < links.length; i++) {
            if (links[i].target == currNodeName &&
                !nodeData[links[i].source].reachableFromEnd) {
              nodeData[links[i].source].reachableFromEnd = true;
              queue.push(links[i].source);
            }
          }
        }

        return nodeData;
      }

      function isStateFlagged(name, highlightStates, stateStats) {
          var isHighlightState = (highlightStates && name in highlightStates);
          var hasFeedback = (
            stateStats && stateStats[name] &&
            Object.keys(stateStats[name].readerFeedback).length > 0);
          return (isHighlightState || hasFeedback);
      }

      $scope.drawGraph = function(nodes, links, initStateName, finalStateName) {
        // Clear all SVG elements on the canvas.
        d3.select($element[0]).selectAll('svg').remove();

        var nodeData = $scope.computeLayout(nodes, links, initStateName, finalStateName);

        var maxDepth = 0;
        for (var nodeName in nodeData) {
          maxDepth = Math.max(maxDepth, nodeData[nodeName].depth);
        }

        var GRAPH_HEIGHT = 80.0 * (maxDepth + 1);
        // A rough upper bound for the width of a single letter, in pixels, to use
        // as a scaling factor to determine the width of graph nodes. This is not
        // an entirely accurate description because it also takes into account the
        // horizontal whitespace between graph nodes.
        var LETTER_WIDTH_IN_PIXELS = 10.5;
        var GRAPH_WIDTH = MAX_NODES_PER_ROW * MAX_NODE_LABEL_LENGTH * LETTER_WIDTH_IN_PIXELS;

        var outerVis = d3.select($element[0]).append('svg:svg')
          .attr({
            'class': 'oppia-graph-viz'
          });

        var dimensions = $scope.getElementDimensions();

<<<<<<< HEAD
=======
        if ($scope.onMaximizeFunction) {
          vis.append('foreignObject')
            .attr('x', dimensions.w - 30)
            .attr('y', 0)
            .attr('width', 30)
            .attr('height', 30)
            .html('<button class="btn btn-mini oppia-map-expansion-button"><i class="icon-plus" title="expand the map"></i></button>')
            .on('click', $scope.onMaximizeFunction);
        }

>>>>>>> 208042de
        // Change the position values in nodeData to use pixels.
        for (var nodeName in nodeData) {
          var HORIZONTAL_PROPERTIES = ['x0', 'width', 'xLabel', 'labelWidth'];
          var VERTICAL_PROPERTIES = ['y0', 'height', 'yLabel', 'labelHeight'];
          for (var i = 0; i < HORIZONTAL_PROPERTIES.length; i++) {
            nodeData[nodeName][HORIZONTAL_PROPERTIES[i]] = (
              GRAPH_WIDTH * nodeData[nodeName][HORIZONTAL_PROPERTIES[i]] / 100.0);
            nodeData[nodeName][VERTICAL_PROPERTIES[i]] = (
              GRAPH_HEIGHT * nodeData[nodeName][VERTICAL_PROPERTIES[i]] / 100.0);
          }
        }

        var vis = outerVis.append('g');

        if ($scope.centerAtCurrentState) {
          // Center the graph at the node representing the current state.
          var deltaX = -(
            nodeData[$scope.currentStateName].x0 +
            nodeData[$scope.currentStateName].width / 2 -
            dimensions.w / 2);
          var deltaY = -(
            nodeData[$scope.currentStateName].y0 +
            nodeData[$scope.currentStateName].height / 2 -
            dimensions.h / 2);
          vis = vis.append('g').attr(
            'transform', 'translate(' + deltaX + ',' + deltaY + ')');
        }

        if ($scope.allowPanning) {
          vis = vis.append('g')
            .call(d3.behavior.zoom().scaleExtent([1, 1]).on('zoom', function() {
              vis.attr("transform", "translate(" + d3.event.translate + ")scale(" + d3.event.scale + ")");
            }))
            .append('g');

          vis.append('rect')
            .attr({
              'width': GRAPH_WIDTH,
              'height': GRAPH_HEIGHT
            })
            .style({
              'fill-opacity': 0,
              'fill': 'none',
              'pointer-events': 'all',
              'cursor': 'move'
            });
        }

        var augmentedLinks = [];
        for (var i = 0; i < links.length; i++) {
          augmentedLinks.push({
            source: nodeData[links[i].source],
            target: nodeData[links[i].target]
          });
        }

        vis.append('svg:defs').selectAll('marker').data(['arrowhead'])
          .enter().append('svg:marker').attr({
            'id': String,
            'viewBox': '-5 -5 18 18',
            'refX': 10,
            'refY': 6,
            'markerWidth': 6,
            'markerHeight': 9,
            'orient': 'auto'
          })
          .append('svg:path').attr({
            'd': 'M -5 0 L 12 6 L -5 12 z',
            'fill': 'grey'
          });

        var gradient = vis.selectAll('defs').selectAll('linearGradient')
            .data(['nodeGradient'])
          .enter().append('svg:linearGradient').attr({
            'id': String,
            'x1': '0%',
            'x2': '100%',
            'y1': '0%',
            'y2': '0%'
          });
        gradient.append('stop')
          .attr({'offset': '0%'})
          .style({'stop-color': $scope.nodeFill, 'stop-opacity': 1});
        gradient.append('stop')
          .attr({'offset': '100%'})
          .style({'stop-color': $scope.nodeFill, 'stop-opacity': 0.1});

        if ($scope.opacityMap) {
          var legendWidth = 210;
          var legendHeight = 70;
          var x = GRAPH_WIDTH - legendWidth;
          var legend = vis.append('svg:rect')
            .attr({'width': legendWidth, 'x': x})
            .style({'fill': 'transparent', 'stroke': 'black'});

          vis.append('svg:rect')
            .attr({
              'width': legendWidth - 20,
              'height': 20,
              'x': x + 10,
              'y': 10
            })
            .style({
              'stroke-width': 0.5,
              'stroke': 'black',
              'fill': 'url(#nodeGradient)'
            });

          vis.append('svg:text')
            .text($scope.opacityMap['legend'])
            .attr({'x': x + 10, 'y': 50});

          legend.attr('height', legendHeight);
        }

        // Update the links.
        var linkEnter = vis.selectAll('path.link').data(augmentedLinks).enter();
        linkEnter.append('svg:g')
            .attr('class', 'link')
          .insert('svg:path', 'g')
            .style({'stroke-width': 3, 'stroke': '#b3b3b3'})
            .attr({
              'class': 'link',
              'marker-end': function(d) {
                return 'url(#arrowhead)';
              },
              'd': function(d) {
                if (d.source == d.target) {
                  return;
                }

                var sourcex = d.source.xLabel;
                var sourcey = d.source.yLabel;
                var targetx = d.target.xLabel;
                var targety = d.target.yLabel;

                if (sourcex === targetx && sourcey === targety) {
                  // TODO(sll): Investigate why this happens.
                  return;
                }

                var sourceWidth = d.source.width;
                var sourceHeight = d.source.height;
                var targetWidth = d.target.width;
                var targetHeight = d.target.height;

                var dx = targetx - sourcex,
                    dy = targety - sourcey;

                /* Fractional amount of truncation to be applied to the end of
                   each link. */
                var startCutoff = (sourceWidth/2)/Math.abs(dx);
                var endCutoff = (targetWidth/2)/Math.abs(dx);
                if (dx === 0 || dy !== 0) {
                  startCutoff = (dx === 0) ? (sourceHeight/2)/Math.abs(dy) : Math.min(
                      startCutoff, (sourceHeight/2)/Math.abs(dy));
                  endCutoff = (dx === 0) ? (targetHeight/2)/Math.abs(dy) : Math.min(
                      endCutoff, (targetHeight/2)/Math.abs(dy));
                }

                var dxperp = targety - sourcey,
                    dyperp = sourcex - targetx,
                    norm = Math.sqrt(dxperp*dxperp + dyperp*dyperp);
                dxperp /= norm;
                dyperp /= norm;

                var midx = sourcex + dx/2 + dxperp*(sourceHeight/2),
                    midy = sourcey + dy/2 + dyperp*(targetHeight/2),
                    startx = sourcex + startCutoff*dx,
                    starty = sourcey + startCutoff*dy,
                    endx = targetx - endCutoff*dx,
                    endy = targety - endCutoff*dy;

                // Draw a quadratic bezier curve.
                return 'M' + startx + ' ' + starty + ' Q ' + midx + ' ' + midy +
                    ' ' + endx + ' ' + endy;
              }
            });

        // Update the nodes.
        var nodeList = [];
        for (var nodeName in nodeData) {
          nodeList.push(nodeData[nodeName]);
        }
        var nodeEnter = vis.selectAll('g.node')
          .data(nodeList, function(d) { return d.id; }).enter()
          .append('svg:g').attr('class', 'node');

        nodeEnter.append('svg:rect')
          .attr({
            'rx': 4,
            'ry': 4,
            'height': function(d) { return d.height; },
            'width': function(d) { return d.width; },
            'x': function(d) { return d.x0; },
            'y': function(d) { return d.y0; },
            'class': function(d) {
              return (d.name !== END_DEST && d.name !== $scope.currentStateName) ? 'clickable' : null;
            }
          })
          .style({
            'stroke': function(d) {
              return '#000';
            },
            'stroke-width': function(d) {
              return (
                d.name == $scope.currentStateName ? '4' :
                (d.name == initStateName || d.name == END_DEST) ? '2' : '1');
            },
            'fill': function(d) {
              return (
                $scope.nodeFill ? $scope.nodeFill :
                d.name == initStateName ? 'olive' :
                d.name == END_DEST ? 'green' :
                d.reachable === false ? 'pink' :
                d.reachableFromEnd === false ? 'pink' :
                'beige'
              );
            },
            'fill-opacity': function(d) {
              return $scope.opacityMap ? $scope.opacityMap[d.name] : 0.5;
            }
          })
          .on('click', function(d) {
            $scope.onClickFunction(d.name);
          })
          .on('mouseover', function(d) {
            if (d.name !== END_DEST && d.name !== $scope.currentStateName) {
              d3.select(this).transition().duration(150)
                .attr('height', d.height + 6)
                .attr('width', d.width + 6)
                .attr('x', d.x0 - 3)
                .attr('y', d.y0 - 3)
                .style('fill', '#c6def8');
            }
          })
          .on('mouseout', function(d) {
            var fill = (
              $scope.nodeFill ? $scope.nodeFill :
              d.name == initStateName ? 'olive' :
              d.name == END_DEST ? 'green' :
              d.reachable === false ? 'pink' :
              d.reachableFromEnd === false ? 'pink' :
              'beige'
            );

            d3.select(this).transition().duration(150)
              .attr('height', d.height)
              .attr('width', d.width)
              .attr('x', d.x0)
              .attr('y', d.y0)
              .style('fill', fill);
          });

        nodeEnter.append('svg:title')
          .text(function(d) {
            var warning = '';
            if (d.reachable === false) {
              warning = 'Warning: this state is unreachable.';
            } else if (d.reachableFromEnd === false) {
              warning = 'Warning: there is no path from this state to the END state.';
            }

            var tooltip = d.name;
            if (warning) {
              tooltip += ' (' + warning + ')';
            }
            return tooltip;
          });

        nodeEnter.append('svg:text')
          .text(function(d) { return d.label; })
          .attr({
            'text-anchor': 'middle',
            'x': function(d) { return d.xLabel; },
            'y': function(d) { return d.yLabel; }
          });

        if ($scope.highlightStates) {
          nodeEnter.append('svg:rect')
            .on('click', function(d) {
              $scope.onClickFunction(d.name);
            })
            .attr({
              'width': '22',
              'height': '22',
              'x': function(d) { return d.x0; },
              'y': function(d) { return d.y0; },
              'class': function(d) {
                return d.name !== END_DEST ? 'clickable' : null;
              },
              'transform': function(d) {
                return 'rotate(-10,' + (d.x0 - 10) + ',' + (d.y0 - 5) + ')';
              }
            }).style({
              'fill': '#FFFFC2',
              'stroke-width': '1',
              'stroke': '#DDDDDD',
              'fill-opacity': function(d) {
                return isStateFlagged(
                  d.name, $scope.highlightStates, $scope.expStats, $scope.stateStats) ? '1' : '0';
              },
              'stroke-opacity': function(d) {
                return isStateFlagged(
                  d.name, $scope.highlightStates, $scope.expStats, $scope.stateStats) ? '1' : '0' ;
              }
            });

          nodeEnter.append('svg:text')
            .text(function(d) {
              return isStateFlagged(
                  d.name, $scope.highlightStates, $scope.expStats, $scope.stateStats) ? '⚠' : '';
            })
            .attr({
              'fill': 'firebrick',
              'text-anchor': 'middle',
              'x': function(d) { return d.x0 + 11; },
              'y': function(d) { return d.y0 + 17; },
              'transform': function(d) {
                return 'rotate(-10,' + d.x0 + ',' + (d.y0 - 4) + ')';
              }
            }).style({
              'font-size': '22px',
            });
        }

        if ($scope.onDeleteFunction) {
          // Add a 'delete node' handler.
          nodeEnter.append('svg:rect')
            .attr({
              'height': 15,
              'width': 15,
              'opacity': 0,  // developers: comment out this line to see the delete target
              'stroke-width': '0',
              'x': function(d) { return (d.x0 + d.width); },
              'y': function(d) { return d.y0; },
              'transform': function(d) {
                return 'translate(' + (+0) + ',' + (-15) + ')';
              },
              'class': function(d) {
                if (d.name !== initStateName && d.name !== END_DEST) {
                  return 'clickable';
                }
              }
            })
            .style('fill', 'pink')
            .on('click', function(d) {
              if (d.name !== initStateName && d.name !== END_DEST) {
                $scope.onDeleteFunction(d.name);
              }
            })

          nodeEnter.append('svg:text')
            .attr({
              'dx': function(d) { return (d.x0 + d.width); },
              'dy': function(d) { return d.y0; },
              'text-anchor': 'right'
            })
            .text(function(d) {
              return (d.name !== initStateName && d.name !== END_DEST) ? 'x' : '';
            });
        }

        if ($scope.onMaximizeFunction) {
          outerVis.append('foreignObject')
            .attr('x', dimensions.w - 30)
            .attr('y', 0)
            .attr('width', 30)
            .attr('height', 30)
            .html('<button class="oppia-graph-maximize-button">+</button>')
            .on('click', $scope.onMaximizeFunction);
        }
      }
    }]
  };
}]);<|MERGE_RESOLUTION|>--- conflicted
+++ resolved
@@ -354,19 +354,6 @@
 
         var dimensions = $scope.getElementDimensions();
 
-<<<<<<< HEAD
-=======
-        if ($scope.onMaximizeFunction) {
-          vis.append('foreignObject')
-            .attr('x', dimensions.w - 30)
-            .attr('y', 0)
-            .attr('width', 30)
-            .attr('height', 30)
-            .html('<button class="btn btn-mini oppia-map-expansion-button"><i class="icon-plus" title="expand the map"></i></button>')
-            .on('click', $scope.onMaximizeFunction);
-        }
-
->>>>>>> 208042de
         // Change the position values in nodeData to use pixels.
         for (var nodeName in nodeData) {
           var HORIZONTAL_PROPERTIES = ['x0', 'width', 'xLabel', 'labelWidth'];
@@ -736,7 +723,7 @@
             .attr('y', 0)
             .attr('width', 30)
             .attr('height', 30)
-            .html('<button class="oppia-graph-maximize-button">+</button>')
+            .html('<button class="btn btn-mini oppia-graph-maximize-button"><i class="icon-plus" title="expand the map"></i></button>')
             .on('click', $scope.onMaximizeFunction);
         }
       }
