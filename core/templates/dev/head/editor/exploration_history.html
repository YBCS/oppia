<style>
  .CodeMirror-merge-copy {
    display: none;
  }
  .CodeMirror-merge, .CodeMirror-merge .CodeMirror {
    height: 55vh;
  }
  .state-diff-modal .modal-dialog {
    max-width: 1200px;
    width: 90%;
  }
  .state-diff-modal .modal-body {
    height: 60vh;
  }
</style>
<div ng-controller="ExplorationHistory" class="container-fluid" style="word-wrap: break-word;">
  <md-card class="oppia-editor-card">
    <h3>List of Changes</h3>
    <div ng-repeat="versionCheckbox in versionCheckboxArray " class="row">
      <div class="col-sm-2 col-md-2 col-lg-2">
<<<<<<< HEAD
        <input type="checkbox" name="compareVer1" ng-model="versionArr" ng-click="submitVersion($event, versionNumber)" class='protractor-test-history-v1-selector'>
        [<[versionNumber]>]
=======
        <input type="checkbox" name="compareVer" ng-model="versionCheckbox.selected" ng-init="init()" ng-click="changeSelectedVersions($event, versionCheckbox.vnum)" ng-disabled="isCheckboxDisabled(versionCheckbox.vnum)" ng-hide="comparisonsAreDisabled" class='protractor-test-history-checkbox-selector'>
        [<[versionCheckbox.vnum]>]
>>>>>>> 56071db6
      </div>
      <div class="col-sm-2 col-md-2 col-lg-2">
        <strong><profile-link-text username="explorationVersionMetadata[versionCheckbox.vnum].committerId"></profile-link-text></strong>
      </div>
      <div class="col-sm-4 col-md-4 col-lg-4">
        <[explorationVersionMetadata[versionCheckbox.vnum].commitMessage]>
      </div>
      <div class="col-sm-4 col-md-4 col-lg-4">
        <span>
          <em><[explorationVersionMetadata[versionCheckbox.vnum].createdOnStr]></em>
          <span ng-if="versionCheckbox.vnum !== currentVersion && editabilityService.isEditable()">
            | <a href="#" class='protractor-test-revert-version' ng-click="showRevertExplorationModal(versionCheckbox.vnum)">Revert</a>
          </span>
          <span>
            | <a href="#" ng-click="downloadExplorationWithVersion(versionCheckbox.vnum)" title="Download exploration as a zip file.">Download</a>
          </span>
        </span>
      </div>
    </div>

    <br>

<<<<<<< HEAD
    <div ng-hide="!explorationVersionMetadata || hideCompareVersionsButton">
      <button class="btn protractor-test-show-history-graph" ng-class="{'btn-success': areCompareVersionsSelected(), 'btn-default': !areCompareVersionsSelected()}" ng-click="showHistoryGraph()" ng-disabled="!areCompareVersionsSelected()">Compare selected revisions</button>
=======
    <div ng-hide="!explorationVersionMetadata || compareVersionsButtonIsHidden">
      <button class="btn protractor-test-show-history-graph" ng-class="{'btn-success': areCompareVersionsSelected(), 'btn-default': !areCompareVersionsSelected()}" ng-click="compareSelectedVersions()" ng-disabled="!areCompareVersionsSelected()">Compare selected revisions</button>
>>>>>>> 56071db6
      <div class="version-count-prompt">
        <[versionCountPrompt]>
      </div>
    </div>

  </md-card>

  <md-card class="oppia-editor-card" ng-hide="hideHistoryGraph || !explorationVersionMetadata" style="position: relative;">
    <h3>Changes from version <[compareVersionMetadata.earlierVersion.versionNumber]> to version <[compareVersionMetadata.laterVersion.versionNumber]></h3>

    <div ng-hide="diffGraphData" class="oppia-align-center">
      Loading
      <span class="oppia-loading-dot-one">.</span>
      <span class="oppia-loading-dot-two">.</span>
      <span class="oppia-loading-dot-three">.</span>
    </div>
    <div state-graph-viz class='protractor-test-history-graph' graph-data="diffGraphData" node-colors="diffGraphNodeColors" node-secondary-labels="diffGraphSecondaryLabels" init-state-id2="v1InitStateId" link-property-mapping="DIFF_GRAPH_LINK_PROPERTY_MAPPING" on-click-function="onClickStateInHistoryGraph">
    </div>

    <div style="position: absolute; right: -100px; top: 10px;" ng-show="diffGraphData">
      <h4>Exploration Graph Legend</h4>
      <div state-graph-viz graph-data="legendGraph" node-colors="LEGEND_GRAPH_COLORS" node-secondary-labels="LEGEND_GRAPH_SECONDARY_LABELS" link-property-mapping="LEGEND_GRAPH_LINK_PROPERTY_MAPPING"></div>
    </div>
  </md-card>
</div>

<script type="text/ng-template" id="modals/stateDiff">
  <div class="modal-header">
    <h3>Changes for <[stateName]><span ng-show="oldStateName"> (was: <[oldStateName]>)</span></h3>
  </div>
  <table class="table" style="margin-left: 20px; table-layout: fixed; width: 97%">
    <!-- Spacing on the left of table and in the middle of the table is to ensure text above each pane is aligned to codemirror gutter. -->
    <td style="width: 47%; word-wrap: break-word">
      <div>
        <strong>Revision #<[compareVersionMetadata.laterVersion.versionNumber]></strong>
        by
        <strong><[compareVersionMetadata.laterVersion.committerId]></strong>
        on
        <strong><[compareVersionMetadata.laterVersion.createdOn]></strong>
      </div>
      <[compareVersionMetadata.laterVersion.commitMessage]>
    </td>
    <td style="width: 6%"></td>
    <td style="width: 47%; word-wrap: break-word">
      <div>
        <strong>Revision #<[compareVersionMetadata.earlierVersion.versionNumber]></strong>
        by
        <strong><[compareVersionMetadata.earlierVersion.committerId]></strong>
        on
        <strong><[compareVersionMetadata.earlierVersion.createdOn]></strong>
      </div>
      <[compareVersionMetadata.earlierVersion.commitMessage]>
    </td>
  </table>
  <div class="modal-body" style="margin-top: -30px">
    <codemirror-mergeview codemirror-mergeview-options="CODEMIRROR_MERGEVIEW_OPTIONS" left-value="yamlStrs.leftPane" right-value="yamlStrs.rightPane"></codemirror-mergeview>
    <div align="center" style="margin-bottom: 20px">
      <strong>Click arrows to desynchronize scrolling</strong>
    </div>
  </div>

  <div class="modal-footer">
    <button class="btn btn-default protractor-test-close-history-state-modal" ng-click="cancel()">Done</button>
  </div>
</script>

<script type="text/ng-template" id="modals/revertExploration">
  <div class="modal-header">
    <h3>Revert Exploration</h3>
  </div>

  <div class="modal-body oppia-long-text">
    <p>
      You are about to revert this exploration to version <[version]>. All changes made since that older version will be retracted.
    </p>
    <p>
      Before reverting, you can preview the exploration you are reverting to by following <a ng-href="<[getExplorationUrl(version)]>" target="_blank">this link</a>. (It opens in a new window.)
    </p>
    <p>
      Are you sure you want to revert this exploration to version <[version]>?
    </p>
  </div>

  <div class="modal-footer">
    <button class="btn btn-default protractor-test-confirm-revert" ng-click="revert()">Revert</button>
    <button class="btn btn-default" ng-click="cancel()">Cancel</button>
  </div>
</script><|MERGE_RESOLUTION|>--- conflicted
+++ resolved
@@ -18,13 +18,8 @@
     <h3>List of Changes</h3>
     <div ng-repeat="versionCheckbox in versionCheckboxArray " class="row">
       <div class="col-sm-2 col-md-2 col-lg-2">
-<<<<<<< HEAD
-        <input type="checkbox" name="compareVer1" ng-model="versionArr" ng-click="submitVersion($event, versionNumber)" class='protractor-test-history-v1-selector'>
-        [<[versionNumber]>]
-=======
         <input type="checkbox" name="compareVer" ng-model="versionCheckbox.selected" ng-init="init()" ng-click="changeSelectedVersions($event, versionCheckbox.vnum)" ng-disabled="isCheckboxDisabled(versionCheckbox.vnum)" ng-hide="comparisonsAreDisabled" class='protractor-test-history-checkbox-selector'>
         [<[versionCheckbox.vnum]>]
->>>>>>> 56071db6
       </div>
       <div class="col-sm-2 col-md-2 col-lg-2">
         <strong><profile-link-text username="explorationVersionMetadata[versionCheckbox.vnum].committerId"></profile-link-text></strong>
@@ -47,13 +42,8 @@
 
     <br>
 
-<<<<<<< HEAD
-    <div ng-hide="!explorationVersionMetadata || hideCompareVersionsButton">
-      <button class="btn protractor-test-show-history-graph" ng-class="{'btn-success': areCompareVersionsSelected(), 'btn-default': !areCompareVersionsSelected()}" ng-click="showHistoryGraph()" ng-disabled="!areCompareVersionsSelected()">Compare selected revisions</button>
-=======
     <div ng-hide="!explorationVersionMetadata || compareVersionsButtonIsHidden">
       <button class="btn protractor-test-show-history-graph" ng-class="{'btn-success': areCompareVersionsSelected(), 'btn-default': !areCompareVersionsSelected()}" ng-click="compareSelectedVersions()" ng-disabled="!areCompareVersionsSelected()">Compare selected revisions</button>
->>>>>>> 56071db6
       <div class="version-count-prompt">
         <[versionCountPrompt]>
       </div>
