--- conflicted
+++ resolved
@@ -453,25 +453,9 @@
                 obj_type, new_param_dict)
         return new_param_dict
 
-<<<<<<< HEAD
-    def submit_answer(
-            self, exploration_id, state_name, answer,
-            params=None, unused_exploration_version=None,
-            session_id='dummy_session_id',
-            client_time_spent_in_secs=0.0):
-        """Submits an answer as an exploration player and returns the
-        corresponding dict. This function has strong parallels to code in
-        PlayerServices.js which has the non-test code to perform the same
-        functionality. This is replicated here so backend tests may utilize the
-        functionality of PlayerServices.js without being able to access it.
-
-        TODO(bhenning): Replicate this in an end-to-end Protractor test to
-        protect against code skew here.
-=======
     def get_static_asset_filepath(self):
         """Returns filepath for referencing static files on disk.
         examples: '' or 'build/1234'
->>>>>>> f3d4ee94
         """
         cache_slug_filepath = ''
         if feconf.IS_MINIFIED or not feconf.DEV_MODE:
@@ -488,38 +472,6 @@
         slash.
         """
         return '/assets%s%s' % (utils.get_asset_dir_prefix(), asset_suffix)
-
-<<<<<<< HEAD
-        # Next, ensure the submission is recorded.
-        self.post_json(
-            '/explorehandler/answer_submitted_event/%s' % exploration_id, {
-                'answer': answer,
-                'params': params,
-                'version': exploration.version,
-                'session_id': session_id,
-                'client_time_spent_in_secs': client_time_spent_in_secs,
-                'old_state_name': state_name,
-                'answer_group_index': classify_result['answer_group_index'],
-                'rule_spec_index': classify_result['rule_spec_index']
-            }
-        )
-
-        # Now the next state's data must be calculated.
-        outcome = classify_result['outcome']
-        new_state = exploration.states[outcome['dest']]
-        params['answer'] = answer
-        new_params = self.get_updated_param_dict(
-            params, new_state.param_changes, exploration.param_specs)
-
-        return {
-            'feedback_html': jinja_utils.parse_string(
-                utils.get_random_choice(outcome['feedback'])
-                if outcome['feedback'] else '', params),
-            'question_html': new_state.content[0].to_html(new_params),
-            'state_name': outcome['dest']
-        }
-=======
->>>>>>> f3d4ee94
 
     @contextlib.contextmanager
     def swap(self, obj, attr, newvalue):
