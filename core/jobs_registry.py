--- conflicted
+++ resolved
@@ -34,11 +34,8 @@
     exp_jobs_one_off.ExpSummariesCreationOneOffJob,
     exp_jobs_one_off.ExplorationValidityJobManager,
     stats_jobs_one_off.StatisticsAudit,
-<<<<<<< HEAD
+    stats_jobs_one_off.AnswersAudit,
     stats_jobs_one_off.AnswerMigrationJob,
-=======
-    stats_jobs_one_off.AnswersAudit,
->>>>>>> 1e709f83
     user_jobs_one_off.UserContributionsOneOffJob,
     exp_jobs_one_off.ExplorationFirstPublishedOneOffJob,
     exp_jobs_one_off.ExpSummariesContributorsOneOffJob,
