--- conflicted
+++ resolved
@@ -67,12 +67,8 @@
         self.render_json(self.values)
 
     @base.require_user
-<<<<<<< HEAD
-    def post(self, exploration_id, thread_id):
+    def post(self, exploration_id, thread_id):  # pylint: disable=unused-argument
         suggestion = feedback_services.get_suggestion(exploration_id, thread_id)
-=======
-    def post(self, exploration_id, thread_id):  # pylint: disable=unused-argument
->>>>>>> fd546504
         text = self.payload.get('text')
         updated_status = self.payload.get('updated_status')
         if not text and not updated_status:
