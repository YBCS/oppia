--- conflicted
+++ resolved
@@ -384,7 +384,6 @@
             'existing BarModel, but no such model exists')
 
 
-<<<<<<< HEAD
 class CommitCmdsNoneErrorTests(AuditErrorsTestBase):
 
     def test_message(self):
@@ -427,7 +426,8 @@
             '(id=\'invalid\'): Commit command domain validation for '
             'command: {u\'cmd-invalid\': u\'invalid_test_command\'} failed'
             ' with error: Missing cmd key in change dict')
-=======
+
+
 class DraftChangeListLastUpdatedNoneErrorTests(AuditErrorsTestBase):
 
     def test_message(self):
@@ -479,5 +479,4 @@
             'DraftChangeListLastUpdatedInvalidError in '
             'ExplorationUserDataModel(id=\'123\'): draft change list last '
             'updated %s is greater than the time when job was run' %
-            last_updated)
->>>>>>> 9c21bc83
+            last_updated)