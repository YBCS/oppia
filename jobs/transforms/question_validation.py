# coding: utf-8
#
# Copyright 2021 The Oppia Authors. All Rights Reserved.
#
# Licensed under the Apache License, Version 2.0 (the "License");
# you may not use this file except in compliance with the License.
# You may obtain a copy of the License at
#
#      http://www.apache.org/licenses/LICENSE-2.0
#
# Unless required by applicable law or agreed to in writing, software
# distributed under the License is distributed on an "AS-IS" BASIS,
# WITHOUT WARRANTIES OR CONDITIONS OF ANY KIND, either express or implied.
# See the License for the specific language governing permissions and
# limitations under the License.

"""Beam DoFns and PTransforms to provide validation of question models."""

from __future__ import absolute_import  # pylint: disable=import-only-modules
from __future__ import unicode_literals  # pylint: disable=import-only-modules

from core.domain import question_domain
from core.platform import models
from jobs import job_utils
from jobs.decorators import validation_decorators
from jobs.transforms import base_validation

(question_models, skill_models) = models.Registry.import_models(
    [models.NAMES.question, models.NAMES.skill])


@validation_decorators.AuditsExisting(
    question_models.QuestionSnapshotMetadataModel)
class ValidateQuestionSnapshotMetadataModel(
        base_validation.BaseValidateCommitCmdsSchema):
    """Overrides _get_change_domain_class for QuestionSnapshotMetadataModel."""

    def _get_change_domain_class(self, input_model): # pylint: disable=unused-argument
        """Returns a change domain class.

        Args:
            input_model: datastore_services.Model. Entity to validate.

        Returns:
            question_domain.QuestionChange. A domain object class for the
            changes made by commit commands of the model.
        """
        return question_domain.QuestionChange


@validation_decorators.AuditsExisting(
    question_models.QuestionCommitLogEntryModel)
class ValidateQuestionCommitLogEntryModel(
        base_validation.BaseValidateCommitCmdsSchema):
    """Overrides _get_change_domain_class for QuestionCommitLogEntryModel."""

    def _get_change_domain_class(self, input_model): # pylint: disable=unused-argument
        """Returns a change domain class.

        Args:
            input_model: datastore_services.Model. Entity to validate.

        Returns:
            question_domain.QuestionChange. A domain object class for the
            changes made by commit commands of the model.
        """
<<<<<<< HEAD
        return question_domain.QuestionChange


@validation_decorators.RelationshipsOf(question_models.QuestionSkillLinkModel)
def question_skill_link_model_relationships(model):
    """Yields how the properties of the model relates to the ID of others."""

    yield model.id, [question_models.QuestionModel]
    yield model.skill_id, [skill_models.SkillModel]


@validation_decorators.RelationshipsOf(
    question_models.QuestionCommitLogEntryModel)
def question_commit_log_entry_model_relationships(model):
    """Yields how the properties of the model relates to the ID of others."""

    yield model.question_id, [question_models.QuestionModel]


@validation_decorators.RelationshipsOf(question_models.QuestionSummaryModel)
def question_summary_model_relationships(model):
    """Yields how the properties of the model relates to the ID of others."""

    yield model.id, [question_models.QuestionModel]
=======
        model = job_utils.clone_model(input_model)

        if model.id.startswith('question'):
            return question_domain.QuestionChange
        else:
            return None
>>>>>>> 8e9dcc8c
<|MERGE_RESOLUTION|>--- conflicted
+++ resolved
@@ -48,26 +48,6 @@
         return question_domain.QuestionChange
 
 
-@validation_decorators.AuditsExisting(
-    question_models.QuestionCommitLogEntryModel)
-class ValidateQuestionCommitLogEntryModel(
-        base_validation.BaseValidateCommitCmdsSchema):
-    """Overrides _get_change_domain_class for QuestionCommitLogEntryModel."""
-
-    def _get_change_domain_class(self, input_model): # pylint: disable=unused-argument
-        """Returns a change domain class.
-
-        Args:
-            input_model: datastore_services.Model. Entity to validate.
-
-        Returns:
-            question_domain.QuestionChange. A domain object class for the
-            changes made by commit commands of the model.
-        """
-<<<<<<< HEAD
-        return question_domain.QuestionChange
-
-
 @validation_decorators.RelationshipsOf(question_models.QuestionSkillLinkModel)
 def question_skill_link_model_relationships(model):
     """Yields how the properties of the model relates to the ID of others."""
@@ -89,11 +69,27 @@
     """Yields how the properties of the model relates to the ID of others."""
 
     yield model.id, [question_models.QuestionModel]
-=======
+
+
+@validation_decorators.AuditsExisting(
+    question_models.QuestionCommitLogEntryModel)
+class ValidateQuestionCommitLogEntryModel(
+        base_validation.BaseValidateCommitCmdsSchema):
+    """Overrides _get_change_domain_class for QuestionCommitLogEntryModel."""
+
+    def _get_change_domain_class(self, input_model): # pylint: disable=unused-argument
+        """Returns a change domain class.
+
+        Args:
+            input_model: datastore_services.Model. Entity to validate.
+
+        Returns:
+            question_domain.QuestionChange. A domain object class for the
+            changes made by commit commands of the model.
+        """
         model = job_utils.clone_model(input_model)
 
         if model.id.startswith('question'):
             return question_domain.QuestionChange
         else:
-            return None
->>>>>>> 8e9dcc8c
+            return None